# The version number must follow these rules:
#   - When the server is released, a client with exactly the same version number
#     should be released.
#   - Bugfixes should be released as consecutive post-releases,
#     that is versions of the form X.Y.Z.postN, where X.Y.Z is
#     the AG version number and N increases with each fix.
#   - Code from the development branch may be released any time
#     with a version of the form X.Y.ZrcN (rc = release candidate).
#
# When this file is committed to git the version should look like this:
#   - In any branch that has already been released:  X.Y.Z
#     AG and Python client versions should be the same.
#   - In a 'stable' branch: X.Y.ZpostN, where X.Y.Z is the PREVIOUS
#     version of AG.
#   - In the development branch: X.Y.ZpreN.
#
# The full range of valid version numbers is described here:
# https://www.python.org/dev/peps/pep-0440/
<<<<<<< HEAD
__version__ = u'6.2.0'
=======
__version__ = u'6.1.4'
>>>>>>> 9c22b71b
<|MERGE_RESOLUTION|>--- conflicted
+++ resolved
@@ -16,8 +16,4 @@
 #
 # The full range of valid version numbers is described here:
 # https://www.python.org/dev/peps/pep-0440/
-<<<<<<< HEAD
-__version__ = u'6.2.0'
-=======
-__version__ = u'6.1.4'
->>>>>>> 9c22b71b
+__version__ = u'6.2.0rc1'