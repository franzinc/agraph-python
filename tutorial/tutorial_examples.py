--- conflicted
+++ resolved
@@ -73,11 +73,7 @@
     ## bob is a person
     conn.add(bob, RDF.TYPE, person)
     ## bob's name is "Bob":
-<<<<<<< HEAD
     conn.add(bob, name, bobsName)
-=======
-    conn.add(bob, conn.createURI("http://example.org/ontology/name"), bobsName)
->>>>>>> 062d099c
     print "Triple count: ", conn.size()
     verify(conn.size(), 4, 'conn.size()', 2)
     for s in conn.getStatements(None, None, None, None): print s    
@@ -86,11 +82,7 @@
     verify(conn.size(), 3, 'conn.size()', 2)
     conn.add(bob, name, bobsName)    
     return conn
-<<<<<<< HEAD
     
-=======
-
->>>>>>> 062d099c
 def test3():    
     conn = test2()
     try:
@@ -112,11 +104,8 @@
 def test4():
     conn = test2()
     alice = conn.createURI("http://example.org/people/alice")
-<<<<<<< HEAD
 #    statements = conn.getStatements(alice, None, None, tripleIDs=True)
     print "Searching for Alice using getStatements():"
-=======
->>>>>>> 062d099c
     statements = conn.getStatements(alice, None, None)
     statements.enableDuplicateFilter() ## there are no duplicates, but this exercises the code that checks
     verify(statements.rowCount(), 2, 'statements.rowCount()', 3)
@@ -146,38 +135,22 @@
     red = conn.createLiteral('Red')
     rouge = conn.createLiteral('Rouge', language="fr")
     fortyTwo = conn.createLiteral('42', datatype=XMLSchema.INT)
-<<<<<<< HEAD
     fortyTwoInteger = conn.createLiteral('42', datatype=XMLSchema.LONG)     
     fortyTwoUntyped = conn.createLiteral('42')
     date = conn.createLiteral('1984-12-06', datatype=XMLSchema.DATE)     
     time = conn.createLiteral('1984-12-06T09:00:00', datatype=XMLSchema.DATETIME)   
     weightFloat = conn.createLiteral('20.5', datatype=XMLSchema.FLOAT)
     weightUntyped = conn.createLiteral('20.5')
-=======
-    fortyTwoInteger = conn.createLiteral('42', datatype=XMLSchema.LONG)    
-    fortyTwoUntyped = conn.createLiteral('42')
-    date = conn.createLiteral('1984-12-06', datatype=XMLSchema.DATE)     
-    #time = conn.createLiteral('1984-12-06', datatype=XMLSchema.DATETIME)         
->>>>>>> 062d099c
     stmt1 = conn.createStatement(alice, age, fortyTwo)
     stmt2 = conn.createStatement(ted, age, fortyTwoUntyped)    
     conn.add(stmt1)
     conn.addStatement(stmt2)
-<<<<<<< HEAD
     conn.addTriple(alice, weight, weightUntyped)
     conn.addTriple(ted, weight, weightFloat)
     conn.addTriples([(alice, favoriteColor, red),
                      (ted, favoriteColor, rouge),
                      (alice, birthdate, date),
                      (ted, birthdate, time)])
-=======
-    conn.addTriple(alice, weight, conn.createLiteral('20.5'))
-    conn.addTriple(ted, weight, conn.createLiteral('20.5', datatype=XMLSchema.FLOAT))
-    conn.add(alice, favoriteColor, red)
-    conn.add(ted, favoriteColor, rouge)
-    conn.add(alice, birthdate, date)
-    conn.add(ted, birthdate, time)    
->>>>>>> 062d099c
     for obj in [None, fortyTwo, fortyTwoUntyped, conn.createLiteral('20.5', datatype=XMLSchema.FLOAT), conn.createLiteral('20.5'),
                 red, rouge]:
         print "Retrieve triples matching '%s'." % obj
@@ -187,8 +160,7 @@
     for obj in ['42', '"42"', '20.5', '"20.5"', '"20.5"^^xsd:float', '"Rouge"@fr', '"Rouge"', '"1984-12-06"^^xsd:date']:
         print "Query triples matching '%s'." % obj
         queryString = """PREFIX xsd: <http://www.w3.org/2001/XMLSchema#> 
-        SELECT ?s ?p ?o WHERE {?s ?p ?o . filter (?o = %s)}
-        """ % obj
+        SELECT ?s ?p ?o WHERE {?s ?p ?o . filter (?o = %s)}""" % obj
         tupleQuery = conn.prepareTupleQuery(QueryLanguage.SPARQL, queryString)
         result = tupleQuery.evaluate();    
         for bindingSet in result:
@@ -196,7 +168,6 @@
             p = bindingSet[1]
             o = bindingSet[2]
             print "%s %s %s" % (s, p, o)
-<<<<<<< HEAD
     ## Search for date using date object in triple pattern.
     print "Retrieve triples matching DATE object."
     statements = conn.getStatements(None, None, date)
@@ -237,20 +208,6 @@
         print "%s %s" % (s, p)
 
 
-=======
-    fortyTwoInt = conn.createLiteral(42)
-    print fortyTwoInt.toPython()
-    print "HERE IS THE DATE"
-    for s in conn.getStatements(None, None, '"1984-12-06"^^<http://www.w3.org/2001/XMLSchema#date>'):
-        print s
-        queryString = """SELECT ?s ?p ?o WHERE {?s ?p ?o . filter (?o = "1984-12-06"^^<http://www.w3.org/2001/XMLSchema#date>)}"""
-        queryString = """SELECT ?s ?p WHERE {?s ?p  "1984-12-06"^^<http://www.w3.org/2001/XMLSchema#date> }"""        
-        tupleQuery = conn.prepareTupleQuery(QueryLanguage.SPARQL, queryString)
-        result = tupleQuery.evaluate();    
-        for bindingSet in result:
-            print bindingSet
-            
->>>>>>> 062d099c
 def test6():
     conn = test1()
     conn.clear()   
@@ -265,21 +222,14 @@
     path2 = "./kennedy.ntriples"                
     baseURI = "http://example.org/example/local"
     context = conn.createURI("http://example.org#vcards")
-<<<<<<< HEAD
     conn.setNamespace("vcd", "http://www.w3.org/2001/vcard-rdf/3.0#");
-=======
->>>>>>> 062d099c
     ## read kennedy triples into the null context:
     print "Load kennedy.ntriples."
     conn.add(path2, base=baseURI, format=RDFFormat.NTRIPLES, contexts=None)
     ## read vcards triples into the context 'context':
     print "Load vcards triples."
     conn.addFile(path1, baseURI, format=RDFFormat.RDFXML, context=context);
-<<<<<<< HEAD
     conn.indexTriples(all=True)
-=======
-    conn.indexTriples(all=True, asynchronous=False)
->>>>>>> 062d099c
     print "After loading, repository contains %i vcard triples in context '%s'\n    and   %i kennedy triples in context '%s'." % (
            conn.size(context), context, conn.size('null'), 'null')
     verify(conn.size(context), 16, 'conn.size(context)', 6)
@@ -397,11 +347,7 @@
     alice = conn.createURI(namespace=exns, localname="alice")
     person = conn.createURI(namespace=exns, localname="Person")
     conn.add(alice, RDF.TYPE, person)
-<<<<<<< HEAD
     conn.indexTriples(all=True)
-=======
-    conn.indexTriples(all=True, asynchronous=True)
->>>>>>> 062d099c
     conn.setNamespace('ex', exns)
     #conn.removeNamespace('ex')
     queryString = """
@@ -554,7 +500,6 @@
     carol = conn.createURI(namespace=exns, localname="carol")    
     age = conn.createURI(namespace=exns, localname="age")    
     range = conn.createRange(30, 50)
-<<<<<<< HEAD
     # range = conn.createRange(24, 42)  #this setting demonstrates that the limits are inclusive.
     if True: conn.registerDatatypeMapping(predicate=age, nativeType="int")
     if True: conn.registerDatatypeMapping(datatype=XMLSchema.INT, nativeType="int")  
@@ -562,10 +507,6 @@
     # True, False: Alice Age 42(int) AND Carol Age 39(int)
     # False, True: Alice Age 42(int)
     # False, False: Error
-=======
-    if False: conn.registerDatatypeMapping(predicate=age, nativeType="int")
-    if True: conn.registerDatatypeMapping(datatype=XMLSchema.INT, nativeType="float")    
->>>>>>> 062d099c
     conn.add(alice, age, 42)
     conn.add(bob, age, 24) 
     conn.add(carol, age, "39") 
@@ -585,13 +526,8 @@
     ## create two ordinary stores, and one federated store: 
     redConn = catalog.getRepository("redthings", Repository.RENEW).initialize().getConnection()
     greenConn = greenRepository = catalog.getRepository("greenthings", Repository.RENEW).initialize().getConnection()
-<<<<<<< HEAD
     #rainbowConn = (catalog.getRepository("rainbowthings", Repository.RENEW)
     #                     .addFederatedTripleStores(["redthings", "greenthings"]).initialize().getConnection())
-=======
-    rainbowConn = (catalog.getRepository("rainbowthings", Repository.RENEW)
-                         .addFederatedTripleStores(["redthings", "greenthings"]).initialize().getConnection())
->>>>>>> 062d099c
     ex = "http://www.demo.com/example#"
     ## add a few triples to the red and green stores:
     redConn.add(redConn.createURI(ex+"mcintosh"), RDF.TYPE, redConn.createURI(ex+"Apple"))
@@ -656,7 +592,6 @@
     conn.setRuleLanguage(QueryLanguage.PROLOG)
     path = "./relative_rules.txt"
     conn.loadRules(path)
-<<<<<<< HEAD
 #    pq("""(select ?x (string-concat ?x "a" "b" "c"))""")
 #    pq("""(select (?person ?uncle) (uncle ?y ?x)(name ?x ?person)(name ?y ?uncle))""")
     queryString = """(select (?person ?uncle) (uncle ?y ?x)(name ?x ?person)(name ?y ?uncle))"""
@@ -838,17 +773,9 @@
     print latLongGeoType5
 
 def test21():
-=======
-    pq("""(select ?x (string-concat ?x "a" "b" "c"))""")
-    pq("""(select (?person ?uncle) (uncle ?y ?x)(name ?x ?person)(name ?y ?uncle))""")
-        
-    
-def test26():
->>>>>>> 062d099c
     """
     Social Network Analysis Reasoning
     """
-<<<<<<< HEAD
     conn = test1();
     conn.clear()
     print "Starting example test21()."
@@ -859,150 +786,32 @@
     conn.indexTriples(all=True)
     print "After loading, repository contains %i Les Miserables triples in context '%s'." % (
            conn.size('null'), 'null')
+    print "SNA generators known (should be none): '%s'" % (conn.listSNAGenerators())
     genName = "LesMiserables"
-    generator = conn.registerSNAGenerator(genName, subjectOf=None, objectOf=None, undirected="http://www.franz.com/lesmis#knows", generator_query=None)
+    lmns = "http://www.franz.com/lesmis#"
+    conn.setNamespace('lm', lmns)
+    knows = conn.createURI(lmns, "knows")
+    # Create some generators
+    conn.registerSNAGenerator("LesMiserables1", subjectOf=None, objectOf=None, undirected=knows.toNTriples(), generator_query=None)
+    conn.registerSNAGenerator("LesMiserables2", subjectOf=None, objectOf=None, undirected=None, generator_query=None)
+    print "Created two generators. SNA generators known: '%s'" % (conn.listSNAGenerators())
+    # Delete a generator.
+    conn.deleteSNAGenerator("LesMiserables2")
+    print "Deleted one generator. SNA generators known: '%s'" % (conn.listSNAGenerators())
+    print "Neighbor matrices known (should be none): '%s'" % (conn.listNeighborMatrices())
+    valjean = conn.createURI(lmns, "character11")
+    conn.registerNeighborMatrix("LM_Matrix1", "LesMiserables1", valjean.toNTriples(), max_depth=2)
+    conn.registerNeighborMatrix("LM_Matrix2", "LesMiserables1", valjean.toNTriples(), max_depth=2)
+    print "Neighbor matrices known (should be two): '%s'" % (conn.listNeighborMatrices())
+    conn.deleteNeighborMatrix("LM_Matrix2")
+    print "Deleted one matrix. Neighbor matrices known (should be one): '%s'" % (conn.listNeighborMatrices())
+
 
 
 
 if __name__ == '__main__':
-    choices = [i for i in range(1,21)]
-    #choices = [21]
-=======
-    conn = test6()
-    
-    reps = 1 #1000
-    
-    ##TEMPORARY
-    context = conn.createURI("http://example.org#vcards")
-    ## END TEMPORARY
-    
-    t = time.time()
-    for i in range(reps):
-        count = 0
-        resultSet = conn.getJDBCStatements(None, None, None, [context, None])
-        while resultSet.next(): count += 1
-    print "Did %d %d-row matches in %f seconds." % (reps, count, time.time() - t)
- 
-    t = time.time()
-    for i in range(reps):
-        count = 0
-        statments = conn.getStatements(None, None, None, None)
-        for st in statments:
-            st.getSubject()
-            st.getPredicate()
-            st.getObject() 
-            count += 1
-    print "Did %d %d-row matches in %f seconds." % (reps, count, time.time() - t)
-   
-    for size in [1, 5, 10, 100]:
-        queryString = """select ?x ?y ?z {?x ?y ?z} limit %d""" % size
-        tupleQuery = conn.prepareTupleQuery(QueryLanguage.SPARQL, queryString)
-        t = time.time()
-        for i in range(reps):
-            count = 0
-            result = tupleQuery.evaluate(); 
-            for row in result: count += 1
-            #while result.next(): count += 1
-        print "Did %d %d-row queries in %f seconds." % (reps, count, time.time() - t)
-
-def test27 ():
-    """ CIA FACTBOOK """
-    conn = test1(Repository.ACCESS)
-    if conn.size() == 0:
-        print "Reading CIA Fact Book file."
-        path1 = "/FRANZ_CONSULTING/data/ciafactbook.nt"    
-        baseURI = "http://example.org/example/local"
-        conn.add(path1, base=baseURI, format=RDFFormat.NTRIPLES, serverSide=True)
-    conn.indexTriples(True);
-    t = time.time()
-    count = 0
-    resultSet = conn.getJDBCStatements(None, None, None, None)
-    while resultSet.next(): count += 1
-    print "Did %d-row matches in %f seconds." % (count, time.time() - t)
-    queryString = "select ?x ?y ?z {?x ?y ?z}"
-    tupleQuery = conn.prepareTupleQuery(QueryLanguage.SPARQL, queryString)
-    t = time.time()
-    count = 0
-    result = tupleQuery.evaluate(); 
-    for row in result: count += 1
-    print "Did %d-row queries in %f seconds." % (count, time.time() - t)
-    
-
-def test28():
-    """
-    Prolog queries
-    """
-    c = test1()
-    qCounter = [0]
-    def pq(query):
-        qCounter[0] = qCounter[0] + 1
-        print "QUERY{0}: ".format(qCounter[0]), query
-        tupleQuery = c.prepareTupleQuery(QueryLanguage.PROLOG, query)
-        try:
-            result = tupleQuery.evaluate();
-            print "   Query returns {0} rows".format(result.tupleCount)     
-            for row in result:
-                print row
-        except Exception, ex:
-            print "Failure ", ex
-#        else:
-#            for row in result:
-#                print row
-
-    exns = "http://example.org/people/"
-    c.setNamespace("ex", exns)    
-    alice = c.createURI(exns, "alice")
-    person = c.createURI(exns, "Person")
-    name = c.createURI(exns, "name")    
-    alicesName = c.createLiteral("Alice")    
-    context1 = c.createURI(exns, "cxt1")      
-    context2 = c.createURI(exns, "cxt2")          
-    c.addTriples([(alice, RDF.TYPE, person, context1),
-                     (alice, name, alicesName, context2),
-                     (alice, c.createURI(exns, "age"), 42, context1),
-                     ])
-    c.setRuleLanguage(QueryLanguage.PROLOG)   
-#    pq("""(select (?s ?p ?o ?c) (q ?s ?p ?o ?c))""")
-#    pq("""(select (?s ?p ?o ?c) 
-#                  (member ?c (?? (list !ex:cxt1))) 
-#                  (q ?s ?p ?o ?c))""")
-#    pq("""(select (?s ?p ?o ?c) 
-#                  (q ?s ?p ?o ?c)
-#                  (member ?c (?? (list !ex:cxt1))))                 
-#                  """)
-#    pq("""(select (?x) (= ?x 42))""")
-#    pq("""(select (?x) (= ?x (literal 42)))""")    
-#    pq("""(select (?x) (member ?x (?? (list 42))))""")
-#    pq("""(select (?x) (member ?x (?? (list (literal "42")))))""")
-    pq("""(select (?x) (member ?x (?? (list (literal "42"))))
-                       (lispp (upi= ?x (literal "4"))) )""")  
-    
-    pq(""" (select (?x) (member ?x (?? (list (literal "42"))))
-                       (and (lispp (upi= ?x (literal "42")))) )   """)  
-    
-    pq(""" (select (?x) (member ?x (?? (list (literal "42"))))
-                        (and (lispp t) ))   """)  
-
-  
-    pq("""(select (?s ?p ?o ?x) (q ?s ?p ?o))""")
-      
-#    pq("""(select (?x) (member ?x (?? (list (literal "42"))))
-#                       (member ?x (?? (list (literal "43")))                      
-#                       )""")    
-#    pq("""   (select (?s ?p ?o ?c ?lac ?otype ?c2) 
-#               (and (q ?s ?p ?o ?c) 
-#                    (lisp* ?v (upi= ?c !<http://www.wildsemantics.com/SystemWorld_context>))) 
-#                    (or (q ?o !<http://www.wildsemantics.com/systemworld#lookAheadCapsule> ?lac !<http://www.wildsemantics.com/SystemWorld_context>) 
-#                        (not (q ?o !<http://www.wildsemantics.com/systemworld#lookAheadCapsule> ?lac !<http://www.wildsemantics.com/SystemWorld_context>))) 
-#                        (and (q ?o !<http://www.w3.org/1999/02/22-rdf-syntax-ns#type> ?otype ?c2) (lispp (upi= ?c2 !<http://www.wildsemantics.com/SystemWorld_context>)))
-#                        )
-# """)
-
-    
-if __name__ == '__main__':
-    choices = [i for i in range(1,19)]
-    choices = [5]
->>>>>>> 062d099c
+    #choices = [i for i in range(1,21)]
+    choices = [21]
     for choice in choices:
         print "\n==========================================================================="
         print "Test Run Number ", choice, "\n"
@@ -1025,17 +834,10 @@
         elif choice == 16: test16()            
         elif choice == 17: test17()                    
         elif choice == 18: test18()                                                             
-<<<<<<< HEAD
         elif choice == 19: test19() 
         elif choice == 20: test20()  
         elif choice == 21: test21()                                                                                                           
          
-=======
-         
-        elif choice == 26: test26()                                                                                              
-        elif choice == 27: test27()                                                                                                      
-        elif choice == 28: test28()                                                                                                              
->>>>>>> 062d099c
         else:
             print "No such test exists."
     