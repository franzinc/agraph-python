import StringIO, pycurl, urllib, cjson, locale, re, os
from threading import Lock

curlPool = None

class Pool:
    @staticmethod
    def instance():
        global curlPool
        pid = os.getpid()

<<<<<<< HEAD
=======
        if curlPool is None or curlPool.pid != pid:
            curlPool = Pool(pycurl.Curl, pid)

        return curlPool
        
    def __init__(self, create, pid):
        self.create = create
        self.pid = pid
        self.lock = Lock()
        self.pool = []

    def get(self):
        self.lock.acquire()
        try:
            if len(self.pool): return self.pool.pop()
            else: return self.create()
        finally:
            self.lock.release()
    def put(self, value):
        self.lock.acquire()
        try:
            self.pool.append(value)
        finally:
            self.lock.release()

>>>>>>> 512d65db
class RequestError(Exception):
    code = None
    
    def __init__(self, status, message):
        print status, message
        self.status = status
        if status == 400:
            match = re.match("([A-Z ]+): (.*)", message)
            if match:
                self.code = match.group(1)
                message = match.group(2)
        self.message = message
            
    def __str__(self):
        return "Server returned %s: %s" % (self.status, self.message)

def urlenc(**args):
    buf = []
    def enc(name, val):
        buf.append(urllib.quote(name) + "=" + urllib.quote(val))
    def encval(name, val):
        if val is None: pass
        elif isinstance(val, bool): enc(name, (val and "true") or "false")
        elif isinstance(val, int): enc(name, "%d" % val)
        elif isinstance(val, float): enc(name, "%g" % val)
        elif isinstance(val, list) or isinstance(val, tuple):
            for elt in val: encval(name, elt)
        elif isinstance(val, basestring):
            enc(name, val.encode("utf-8"))
        else:
            enc(name, unicode(val).encode("utf-8"))
    for name, val in args.iteritems():
        encval(name, val)
    return "&".join(buf)

def makeRequest(obj, method, url, body=None, accept="*/*", contentType=None, callback=None, errCallback=None):
    curl = Pool.instance().get()

    # Uncomment these 5 lines to see pycurl debug output
    ## def report(debug_type, debug_msg):
    ##     if debug_type != 3:
    ##         print "debug(%d): %s" % (debug_type, debug_msg)
    ## curl.setopt(pycurl.VERBOSE, 1)
    ## curl.setopt(pycurl.DEBUGFUNCTION, report)

    if obj.user and obj.password:
        curl.setopt(pycurl.USERPWD, "%s:%s" % (obj.user, obj.password))
        curl.setopt(pycurl.HTTPAUTH, pycurl.HTTPAUTH_BASIC)
    if not url.startswith("http:"): url = obj.url + url

    postbody = method == "POST" or method == "PUT"
    curl.setopt(pycurl.POSTFIELDS, "")
    if body:
        if postbody:
            curl.setopt(pycurl.POSTFIELDS, body)
        else:
            url = url + "?" + body

    curl.setopt(pycurl.POST, (postbody and 1) or 0)
    curl.setopt(pycurl.CUSTOMREQUEST, method)
    curl.setopt(pycurl.URL, url)

    # The "Expect:" is there to suppress "Expect: 100-continue"
    # behaviour that is the default in libcurl when posting large
    # bodies.
    headers = ["Connection: Keep-Alive", "Accept: " + accept, "Expect:"]
    if callback: headers.append("Connection: close")
    if obj.backend: headers.append("X-Backend-ID: " + obj.backend)
    if contentType and postbody: headers.append("Content-Type: " + contentType)
    curl.setopt(pycurl.HTTPHEADER, headers)
    curl.setopt(pycurl.ENCODING, "") # which means 'any encoding that curl supports'

    if callback:
        status = [None]
        error = []
        def headerfunc(string):
            if status[0] is None:
                status[0] = locale.atoi(string.split(" ")[1])
            return len(string)
        def writefunc(string):
            if status[0] == 200: callback(string)
            else: error.append(string.decode("utf-8"))
        curl.setopt(pycurl.WRITEFUNCTION, writefunc)
        curl.setopt(pycurl.HEADERFUNCTION, headerfunc)
        curl.perform()
        if status[0] != 200:
            errCallback(curl.getinfo(pycurl.RESPONSE_CODE), "".join(error))
    else:
        buf = StringIO.StringIO()
        curl.setopt(pycurl.WRITEFUNCTION, buf.write)
        curl.perform()
        response = buf.getvalue().decode("utf-8")
        buf.close()
        result = (curl.getinfo(pycurl.RESPONSE_CODE), response)
        Pool.instance().put(curl)
        return result

def jsonRequest(obj, method, url, body=None, contentType="application/x-www-form-urlencoded", rowreader=None, accept="application/json"):
    if rowreader is None:
        status, body = makeRequest(obj, method, url, body, accept, contentType)
        if (status == 200): return cjson.decode(body)
        else: raise RequestError(status, body)
    else:
        def raiseErr(status, message): raise RequestError(status, message)
        makeRequest(obj, method, url, body, accept, contentType, callback=rowreader.process, errCallback=raiseErr)

def nullRequest(obj, method, url, body=None, contentType="application/x-www-form-urlencoded"):
    status, body = makeRequest(obj, method, url, body, "application/json", contentType)
    if (status < 200 or status > 204): raise RequestError(status, body)

class RowReader:
    def __init__(self, callback):
        self.hasNames = None
        self.names = None
        self.skipNextBracket = False
        self.callback = callback
        self.backlog = None

    def process(self, string):
        if self.hasNames is None:
            self.hasNames = string[0] == "{"
            if not self.hasNames: self.skipNextBracket = True

        ln = len(string)
        if self.backlog: string = self.backlog + string
        pos = [0]

        def useArray(arr):
            if self.hasNames:
                if self.names:
                    self.callback(arr, self.names)
                else:
                    self.names = arr
                    self.skipNextBracket = True
            else:
                self.callback(arr, None)

        def takeArrayAt(start):
            scanned = start + 1
            while True:
                end = string.find("]", scanned)
                if end == -1: return False
                try:
                    useArray(cjson.decode(string[start : end + 1].decode("utf-8")))
                    pos[0] = end + 1
                    return True
                except cjson.DecodeError:
                    scanned = end + 1

        while True:
            start = string.find("[", pos[0])
            if self.skipNextBracket:
                self.skipNextBracket = False
                pos[0] = start + 1
            elif start == -1 or not takeArrayAt(start):
                break

        if pos[0] == 0:
            self.backlog = string
            return ln
        else:
            self.backlog = None
            return pos[0]<|MERGE_RESOLUTION|>--- conflicted
+++ resolved
@@ -9,8 +9,6 @@
         global curlPool
         pid = os.getpid()
 
-<<<<<<< HEAD
-=======
         if curlPool is None or curlPool.pid != pid:
             curlPool = Pool(pycurl.Curl, pid)
 
@@ -36,7 +34,6 @@
         finally:
             self.lock.release()
 
->>>>>>> 512d65db
 class RequestError(Exception):
     code = None
     
