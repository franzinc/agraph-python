#!/usr/bin/env python
# -*- coding: utf-8 -*-
# pylint: disable-msg=C0103

##***** BEGIN LICENSE BLOCK *****
##Version: MPL 1.1
##
##The contents of this file are subject to the Mozilla Public License Version
##1.1 (the "License"); you may not use this file except in compliance with
##the License. You may obtain a copy of the License at
##http:##www.mozilla.org/MPL/
##
##Software distributed under the License is distributed on an "AS IS" basis,
##WITHOUT WARRANTY OF ANY KIND, either express or implied. See the License
##for the specific language governing rights and limitations under the
##License.
##
##The Original Code is the AllegroGraph Java Client interface.
##
##The Original Code was written by Franz Inc.
##Copyright (C) 2006 Franz Inc.  All Rights Reserved.
##
##***** END LICENSE BLOCK *****

from __future__ import absolute_import

from franz import miniclient
from ..exceptions import IllegalArgumentException, ServerException
from ..model import URI, ValueFactory
from .repositoryconnection import RepositoryConnection

import urllib

# * A Sesame repository that contains RDF data that can be queried and updated.
# * Access to the repository can be acquired by opening a connection to it.
# * This connection can then be used to query and/or update the contents of the
# * repository. Depending on the implementation of the repository, it may or may
# * not support multiple concurrent connections.
# * <p>
# * Please note that a repository needs to be initialized before it can be used
# * and that it should be shut down before it is discarded/garbage collected.
# * Forgetting the latter can result in loss of data (depending on the Repository
# * implementation)!
class Repository:
    RENEW = 'RENEW'
    ACCESS = 'ACCESS'
    OPEN = 'OPEN'
    CREATE = 'CREATE'
    REPLACE = 'REPLACE'

    def __init__(self, catalog, database_name, repository):
        self.mini_repository = repository
        self.database_name = database_name
        ## system state fields:
        self.value_factory = None
        self.mapped_predicates = {}
        self.mapped_datatypes = {}
         
    def getDatabaseName(self):
        """
        Return the name of the database (remote triple store) that this repository is
        interfacing with.
        """ 
        return self.database_name
        
    def initialize(self):
        """
        Initializes this repository. A repository needs to be initialized before
        it can be used.  Return 'self' (so that we can chain this call if we like).
        """
        return self

    def updateFreeTextIndexing(self):
        return self._get_mini_repository().updateFreeTextIndexing()

    def listFreeTextPredicates(self):
        return self._get_mini_repository().listFreeTextPredicates()

    def registerFreeTextPredicate(self, uri=None, namespace=None, localname=None):
        """
        Register a predicate 'uri' (or 'namespace'+'localname'), telling the RDF store to index
        text keywords belonging to strings in object position in the corresponding
        triples/statements.  This is needed to make the  fti:match  operator
        work properly.
        """
<<<<<<< HEAD
        uri = uri or (namespace + localname)
        self.mini_repository.registerFreeTextPredicate("<%s>" % uri)
=======
        uri = str(uri) or (namespace + localname)
        if not uri.startswith('<'):
            uri = '<' + uri + '>'
        self._get_mini_repository().registerFreeTextPredicate(uri)
>>>>>>> d175f8de
        
    def _translate_inlined_type(self, the_type):
        if the_type == 'int': return '<http://www.w3.org/2001/XMLSchema#int>'
        if the_type == 'datetime': return "<http://www.w3.org/2001/XMLSchema#dateTime>"
        if the_type == 'date': return '<http://www.w3.org/2001/XMLSchema#date>'
        if the_type == "float": return "<http://www.w3.org/2001/XMLSchema#double>"
        raise IllegalArgumentException("Unknown inlined type '%s'\n.  Legal types are " +
                "'int', 'float', and 'datetime'" % the_type)
        
    def registerDatatypeMapping(self, predicate=None, datatype=None, nativeType=None):
        """
        Register an inlined datatype.  If 'predicate', then object arguments to triples
        with that predicate will use an inlined encoding of type 'nativeType' in their 
        internal representation.
        If 'datatype', then typed literal objects with a datatype matching 'datatype' will
        use an inlined encoding of type 'nativeType'.
        """
        predicate = predicate.getURI() if isinstance(predicate, URI) else predicate
        datatype = datatype.getURI() if isinstance(datatype, URI) else datatype
        if predicate:
            if not nativeType:
                raise IllegalArgumentException("Missing 'nativeType' parameter in call to 'registerDatatypeMapping'")
            xsdType = self._translate_inlined_type(nativeType)
            self.mapped_predicates[predicate] = xsdType
            self.mini_repository.addMappedPredicate("<%s>" % predicate, xsdType)            
        elif datatype: 
            xsdType = self._translate_inlined_type(nativeType or datatype)
            self.mapped_datatypes[datatype] = xsdType
            self.mini_repository.addMappedType("<%s>" % datatype, xsdType)
        
    def shutDown(self):
        """
        Shuts the store down, releasing any resources that it keeps hold of.
        Once shut down, the store can no longer be used.
        
        TODO: WE COULD PRESUMABLY ADD SOME LOGIC TO MAKE A RESTART POSSIBLE, ALTHOUGH
        THE ACCESS OPTION MIGHT NOT MAKE SENSE THE SECOND TIME AROUND (KILLING THAT IDEA!)
        """
        self.mini_repository = None

    def isWritable(self):
        """
        Checks whether this store is writable, i.e. if the data contained in
        this store can be changed. The writability of the store is
        determined by the writability of the Sail that this store operates
        on.
        """
        # TODO maybe remove this, it's nonsense in 4.0.
        return True;

    def getConnection(self):
        """
        Opens a connection to this store that can be used for querying and
        updating the contents of the store. Created connections need to be
        closed to make sure that any resources they keep hold of are released. The
        best way to do this is to use a try-finally-block 
        """
        return RepositoryConnection(self)

    def getValueFactory(self):
        """
        Return a ValueFactory for this store
        """
        if not self.value_factory:
            self.value_factory = ValueFactory(self)
        return self.value_factory<|MERGE_RESOLUTION|>--- conflicted
+++ resolved
@@ -70,11 +70,8 @@
         """
         return self
 
-    def updateFreeTextIndexing(self):
-        return self._get_mini_repository().updateFreeTextIndexing()
-
     def listFreeTextPredicates(self):
-        return self._get_mini_repository().listFreeTextPredicates()
+        return self.mini_repository.listFreeTextPredicates()
 
     def registerFreeTextPredicate(self, uri=None, namespace=None, localname=None):
         """
@@ -83,15 +80,10 @@
         triples/statements.  This is needed to make the  fti:match  operator
         work properly.
         """
-<<<<<<< HEAD
-        uri = uri or (namespace + localname)
-        self.mini_repository.registerFreeTextPredicate("<%s>" % uri)
-=======
         uri = str(uri) or (namespace + localname)
         if not uri.startswith('<'):
             uri = '<' + uri + '>'
-        self._get_mini_repository().registerFreeTextPredicate(uri)
->>>>>>> d175f8de
+        self.mini_repository.registerFreeTextPredicate(uri)
         
     def _translate_inlined_type(self, the_type):
         if the_type == 'int': return '<http://www.w3.org/2001/XMLSchema#int>'
